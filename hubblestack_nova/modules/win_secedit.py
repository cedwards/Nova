<<<<<<< HEAD
# secedit.py
# -*- encoding: utf-8 -*-
'''
Loader and primary interface for nova modules

:maintainer: HubbleStack
:maturity: 20160526
:platform: Windows
:requires: SaltStack
:TODO:
=======
# -*- encoding: utf-8 -*-
'''

:maintainer: HubbleStack / madchills
:maturity: 2016.7.0
:platform: Windows
:requires: SaltStack

>>>>>>> ea3f1adc
'''

from __future__ import absolute_import
import copy
import fnmatch
import logging
import salt.utils

try:
    import codecs
    import uuid
    HAS_WINDOWS_MODULES = True
except ImportError:
    HAS_WINDOWS_MODULES = False

log = logging.getLogger(__name__)
__virtualname__ = 'win_secedit'

def __virtual__():
    if not salt.utils.is_windows() or not HAS_WINDOWS_MODULES:
        return False, 'This audit module only runs on windows'
    return True


<<<<<<< HEAD
def audit(data_list, tags, verbose=False):
    '''Runs secedit on the local machine and audits the return data
    with the CIS yaml processed by __virtual__'''
    __data__ = {}
    __secdata__ = _secedit_export()
    __sidaccounts__ = _get_account_sid()
    for data in data_list:
        _merge_yaml(__data__, data)
    __tags__ = _get_tags(__data__)
    log.trace('secedit audit __data__:')
    log.trace(__data__)
    log.trace('secedit audit __tags__:')
    log.trace(__tags__)
=======
def audit(data_list, tags, verbose=False, show_profile=False, debug=False):
    '''
    Runs secedit on the local machine and audits the return data
    with the CIS yaml processed by __virtual__
    '''
    __data__ = {}
    __secdata__ = _secedit_export()
    __sidaccounts__ = _get_account_sid()
    for profile, data in data_list:
        if show_profile:
            _merge_yaml(__data__, data, profile)
        else:
            _merge_yaml(__data__, data)
    __tags__ = _get_tags(__data__)
    if debug:
        log.debug('secedit audit __data__:')
        log.debug(__data__)
        log.debug('secedit audit __tags__:')
        log.debug(__tags__)
>>>>>>> ea3f1adc

    ret = {'Success': [], 'Failure': [], 'Controlled': []}
    for tag in __tags__:
        if fnmatch.fnmatch(tag, tags):
            for tag_data in __tags__[tag]:
                if 'control' in tag_data:
                    ret['Controlled'].append(tag_data)
                    continue
                name = tag_data['name']
                audit_type = tag_data['type']
                output = tag_data['match_output'].lower()

                # Blacklisted audit (do not include)
                if audit_type == 'blacklist':
                    if 'no one' in output:
                        if name not in __secdata__:
                            ret['Success'].append(tag_data)
                        else:
                            ret['Failure'].append(tag_data)
                    else:
                        if name in __secdata__:
                            secret = _translate_value_type(sec_value, tag_data['value_type'], match_output)
                            if secret:
                                ret['Failure'].append(tag_data)
                            else:
                                ret['Success'].append(tag_data)

                # Whitelisted audit (must include)
                if audit_type == 'whitelist':
                    if name in __secdata__:
                        sec_value = __secdata__[name]
                        if 'machine\\' in output:
                            match_output = _reg_value_translator(tag_data['match_output'])
                        else:
                            match_output = tag_data['match_output']
                        if 'account' in tag_data['value_type']:
                            secret = _translate_value_type(sec_value, tag_data['value_type'], match_output, __sidaccounts__)
                        else:
                            secret = _translate_value_type(sec_value, tag_data['value_type'], match_output)
                        if secret:
                            ret['Success'].append(tag_data)
                        else:
                            ret['Failure'].append(tag_data)
                    else:
                        ret['Failure'].append(tag_data)

<<<<<<< HEAD
    if not verbose:
        failure = []
        success = []
        controlled = []

=======
    failure = []
    success = []
    controlled = []

    if not verbose:
        # Pull out just the tag and description
>>>>>>> ea3f1adc
        tags_descriptions = set()

        for tag_data in ret['Failure']:
            tag = tag_data['tag']
            description = tag_data.get('description')
            if (tag, description) not in tags_descriptions:
                failure.append({tag: description})
                tags_descriptions.add((tag, description))

        tags_descriptions = set()

        for tag_data in ret['Success']:
            tag = tag_data['tag']
            description = tag_data.get('description')
            if (tag, description) not in tags_descriptions:
                success.append({tag: description})
                tags_descriptions.add((tag, description))

        control_reasons = set()

        for tag_data in ret['Controlled']:
            tag = tag_data['tag']
            control_reason = tag_data.get('control', '')
            description = tag_data.get('description')
            if (tag, description, control_reason) not in tags_descriptions:
                tag_dict = {'description': description,
                            'control': control_reason}
                controlled.append({tag: description})
                control_reasons.add((tag, description, control_reason))

<<<<<<< HEAD
        ret['Controlled'] = controlled
        ret['Success'] = success
        ret['Failure'] = failure
=======
    else:
        # Format verbose output as single-key dictionaries with tag as key
        for tag_data in ret['Failure']:
            tag = tag_data['tag']
            failure.append({tag: tag_data})

        for tag_data in ret['Success']:
            tag = tag_data['tag']
            success.append({tag: tag_data})

        for tag_data in ret['Controlled']:
            tag = tag_data['tag']
            controlled.append({tag: tag_data})

    ret['Controlled'] = controlled
    ret['Success'] = success
    ret['Failure'] = failure
>>>>>>> ea3f1adc

    if not ret['Controlled']:
        ret.pop('Controlled')

    return ret


<<<<<<< HEAD
def _merge_yaml(ret, data):
=======
def _merge_yaml(ret, data, profile=None):
>>>>>>> ea3f1adc
    '''
    Merge two yaml dicts together at the secedit:blacklist and
    secedit:whitelist level
    '''
    if __virtualname__ not in ret:
        ret[__virtualname__] = {}
    for topkey in ('blacklist', 'whitelist'):
        if topkey in data.get(__virtualname__, {}):
            if topkey not in ret[__virtualname__]:
                ret[__virtualname__][topkey] = []
            for key, val in data[__virtualname__][topkey].iteritems():
<<<<<<< HEAD
=======
                if profile and isinstance(val, dict):
                    val['nova_profile'] = profile
>>>>>>> ea3f1adc
                ret[__virtualname__][topkey].append({key: val})
    return ret


def _get_tags(data):
    '''
    Retrieve all the tags for this distro from the yaml
    '''
    ret = {}
    distro = __grains__.get('osfullname')
    for toplist, toplevel in data.get(__virtualname__, {}).iteritems():
        # secedit:whitelist
        for audit_dict in toplevel:
            for audit_id, audit_data in audit_dict.iteritems():
                # secedit:whitelist:PasswordComplexity
                tags_dict = audit_data.get('data', {})
                # secedit:whitelist:PasswordComplexity:data
                tags = None
                for osfinger in tags_dict:
                    if osfinger == '*':
                        continue
                    osfinger_list = [finger.strip() for finger in osfinger.split(',')]
                    for osfinger_glob in osfinger_list:
                        if fnmatch.fnmatch(distro, osfinger_glob):
                            tags = tags_dict.get(osfinger)
                            break
                    if tags is not None:
                        break
                # If we didn't find a match, check for a '*'
                if tags is None:
                    tags = tags_dict.get('*', [])
                # secedit:whitelist:PasswordComplexity:data:Server 2012
                if isinstance(tags, dict):
                    # malformed yaml, convert to list of dicts
                    tmp = []
                    for name, tag in tags.iteritems():
                        tmp.append({name: tag})
                    tags = tmp
                for item in tags:
                    for name, tag in item.iteritems():
                        tag_data = {}
                        # Whitelist could have a dictionary, not a string
                        if isinstance(tag, dict):
                            tag_data = copy.deepcopy(tag)
                            tag = tag_data.pop('tag')
                        if tag not in ret:
                            ret[tag] = []
                        formatted_data = {'name': name,
                                          'tag': tag,
                                          'module': 'win_secedit',
                                          'type': toplist}
                        formatted_data.update(tag_data)
                        formatted_data.update(audit_data)
                        formatted_data.pop('data')
                        ret[tag].append(formatted_data)
    return ret


def _secedit_export():
    '''Helper function that will create(dump) a secedit inf file.  You can
    specify the location of the file and the file will persist, or let the
    function create it and the file will be deleted on completion.  Should
    only be called once.'''
    dump = "C:\ProgramData\{}.inf".format(uuid.uuid4())
    try:
        ret = __salt__['cmd.run']('secedit /export /cfg {0}'.format(dump))
        if ret:
            secedit_ret = _secedit_import(dump)
            ret = __salt__['file.remove'](dump)
            return secedit_ret
    except StandardError:
        log.debug('Error occurred while trying to get / export secedit data')
        return False, None


def _secedit_import(inf_file):
    '''This function takes the inf file that SecEdit dumps
    and returns a dictionary'''
    sec_return = {}
    with codecs.open(inf_file, 'r', encoding='utf-16') as f:
        for line in f:
            line = str(line).replace('\r\n', '')
            if not line.startswith('[') and not line.startswith('Unicode'):
                if line.find(' = ') != -1:
                    k, v = line.split(' = ')
                    sec_return[k] = v
                else:
                    k, v = line.split('=')
                    sec_return[k] = v
    return sec_return


def _get_account_sid():
    '''This helper function will get all the users and groups on the computer
    and return a dictionary'''
    win32 = __salt__['cmd.run']('Get-WmiObject win32_useraccount | Format-List -Property '
                                'Name, SID', shell='powershell', python_shell=True)
    win32 += '\n'
    win32 += __salt__['cmd.run']('Get-WmiObject win32_group | Format-List -Property Name, '
                                 'SID', shell='powershell', python_shell=True)
    if win32:

        dict_return = {}
        lines = win32.split('\n')
        lines = filter(None, lines)
        if 'local:' in lines:
            lines.remove('local:')
        for line in lines:
            line = line.strip()
            if line != '':
                k, v = line.split(' : ')
                if k.lower() == 'name':
                    key = v
                else:
                    dict_return[key] = v
        if dict_return:
            if 'LOCAL SERVICE' not in dict_return:
                dict_return['LOCAL SERVICE'] = 'S-1-5-19'
            if 'NETWORK SERVICE' not in dict_return:
                dict_return['NETWORK SERVICE'] = 'S-1-5-20'
            if 'SERVICE' not in dict_return:
                dict_return['SERVICE'] = 'S-1-5-6'
            return dict_return
        else:
            log.debug('Error parsing the data returned from powershell')
            return False
    else:
        log.debug('error occurred while trying to run powershell '
                  'get-wmiobject command')
        return False


def _translate_value_type(current, value, evaluator, __sidaccounts__=False):
    '''This will take a value type and convert it to what it needs to do.
    Under the covers you have conversion for more, less, and equal'''
    value = value.lower()
    if 'more' in value:
        if ',' in evaluator:
            evaluator = evaluator.split(',')[1]
        if ',' in current:
            current = current.split(',')[1]
        if '"' in current:
            current = current.replace('"', '')
        if '"' in evaluator:
            evaluator = evaluator.replace('"', '')
        if int(current) > int(evaluator):
            return True
        else:
            return False
    elif 'less' in value:
        if ',' in evaluator:
            evaluator = evaluator.split(',')[1]
        if ',' in current:
            current = current.split(',')[1]
        if '"' in current:
            current = current.replace('"', '')
        if '"' in evaluator:
            evaluator = evaluator.replace('"', '')
        if int(current) < int(evaluator):
            if current != '0':
                return True
            else:
                return False
        else:
            return False
    elif 'equal' in value:
        if ',' not in evaluator:
            evaluator = _evaluator_translator(evaluator)

        if current.lower() == evaluator:
            return True
        else:
            return False
    elif 'account' in value:
        evaluator = _account_audit(evaluator, __sidaccounts__)
        evaluator_list = evaluator.split(',')
        current_list = current.split(',')
        list_match = False
        for list_item in evaluator_list:
            if list_item in current_list:
                list_match = True
            else:
                list_match = False
                break
        if list_match:
            for list_item in current_list:
                if list_item in evaluator_list:
                    list_match = True
                else:
                    list_match = False
                    break
        else:
            return False
        if list_match:
            return True
        else:
            return False
    elif 'configured' in value:
        if current == '':
            return False
        elif current == value:
            return True
        else:
            return False
    else:
        return 'Undefined'


def _evaluator_translator(input_string):
    '''This helper function takes words from the CIS yaml and replaces
    them with what you actually find in the secedit dump'''
    input_string = input_string.replace(' ','').lower()
    if 'enabled' in input_string:
        return '1'
    elif 'disabled' in input_string:
        return '0'
    elif 'success' in input_string:
        return '1'
    elif 'failure' in input_string:
        return '2'
    elif input_string == 'success,failure' or input_string == 'failure,success':
        return '3'
    else:
        log.debug('error translating evaluator from enabled/disabled or success/failure.'
                  '  Could have received incorrect string')
        return 'undefined'


def _account_audit(current, __sidaccounts__):
    '''This helper function takes the account names from the cis yaml and
    replaces them with the account SID that you find in the secedit dump'''
    user_list = current.split(', ')
    ret_string = ''
    if __sidaccounts__:
        for usr in user_list:
            if usr == 'Guest':
                if not ret_string:
                    ret_string = usr
                else:
                    ret_string += ',' + usr
            if usr in __sidaccounts__:
                if not ret_string:
                    ret_string = '*' + __sidaccounts__[usr]
                else:
                    ret_string += ',*' + __sidaccounts__[usr]
        return ret_string
    else:
        log.debug('getting the SIDs for each account failed')
        return False


def _reg_value_translator(input_string):
    input_string.lower()
    if input_string == 'enabled':
        return '4,1'
    elif input_string == 'disabled':
        return '4,0'
    elif input_string == 'users cant add or log on with microsoft accounts':
        return '4,3'
    elif input_string == 'administrators':
        return '1,"0"'
    elif input_string == 'lock workstation':
        return '1,"1"'
    elif input_string == 'accept if provided by client':
        return '4,1'
    elif input_string == 'classic - local users authenticate as themselves':
        return '4,1'
    elif input_string == 'rc4_hmac_md5, aes128_hmac_SHA1, aes256_hmac_sha1, future encryption types':
        return '4,2147483644'
    elif input_string == 'send ntlmv2 response only. Refuse lm & ntlm':
        return '4,5'
    elif input_string == 'negotiate signing':
        return '4,1'
    elif input_string == 'Require ntlmv2 session security, require 128-bit encryption':
        return '4,537395200'
    elif input_string == 'prompt for consent on the secure desktop':
        return '4,2'
    elif input_string == 'automatically deny elevation requests':
        return '4,0'
    elif input_string == 'Defined (blank)':
        return '7,'
    else:
        return input_string<|MERGE_RESOLUTION|>--- conflicted
+++ resolved
@@ -1,15 +1,3 @@
-<<<<<<< HEAD
-# secedit.py
-# -*- encoding: utf-8 -*-
-'''
-Loader and primary interface for nova modules
-
-:maintainer: HubbleStack
-:maturity: 20160526
-:platform: Windows
-:requires: SaltStack
-:TODO:
-=======
 # -*- encoding: utf-8 -*-
 '''
 
@@ -18,7 +6,6 @@
 :platform: Windows
 :requires: SaltStack
 
->>>>>>> ea3f1adc
 '''
 
 from __future__ import absolute_import
@@ -43,21 +30,6 @@
     return True
 
 
-<<<<<<< HEAD
-def audit(data_list, tags, verbose=False):
-    '''Runs secedit on the local machine and audits the return data
-    with the CIS yaml processed by __virtual__'''
-    __data__ = {}
-    __secdata__ = _secedit_export()
-    __sidaccounts__ = _get_account_sid()
-    for data in data_list:
-        _merge_yaml(__data__, data)
-    __tags__ = _get_tags(__data__)
-    log.trace('secedit audit __data__:')
-    log.trace(__data__)
-    log.trace('secedit audit __tags__:')
-    log.trace(__tags__)
-=======
 def audit(data_list, tags, verbose=False, show_profile=False, debug=False):
     '''
     Runs secedit on the local machine and audits the return data
@@ -77,7 +49,6 @@
         log.debug(__data__)
         log.debug('secedit audit __tags__:')
         log.debug(__tags__)
->>>>>>> ea3f1adc
 
     ret = {'Success': [], 'Failure': [], 'Controlled': []}
     for tag in __tags__:
@@ -124,20 +95,12 @@
                     else:
                         ret['Failure'].append(tag_data)
 
-<<<<<<< HEAD
-    if not verbose:
-        failure = []
-        success = []
-        controlled = []
-
-=======
     failure = []
     success = []
     controlled = []
 
     if not verbose:
         # Pull out just the tag and description
->>>>>>> ea3f1adc
         tags_descriptions = set()
 
         for tag_data in ret['Failure']:
@@ -168,11 +131,6 @@
                 controlled.append({tag: description})
                 control_reasons.add((tag, description, control_reason))
 
-<<<<<<< HEAD
-        ret['Controlled'] = controlled
-        ret['Success'] = success
-        ret['Failure'] = failure
-=======
     else:
         # Format verbose output as single-key dictionaries with tag as key
         for tag_data in ret['Failure']:
@@ -190,7 +148,6 @@
     ret['Controlled'] = controlled
     ret['Success'] = success
     ret['Failure'] = failure
->>>>>>> ea3f1adc
 
     if not ret['Controlled']:
         ret.pop('Controlled')
@@ -198,11 +155,7 @@
     return ret
 
 
-<<<<<<< HEAD
-def _merge_yaml(ret, data):
-=======
 def _merge_yaml(ret, data, profile=None):
->>>>>>> ea3f1adc
     '''
     Merge two yaml dicts together at the secedit:blacklist and
     secedit:whitelist level
@@ -214,11 +167,8 @@
             if topkey not in ret[__virtualname__]:
                 ret[__virtualname__][topkey] = []
             for key, val in data[__virtualname__][topkey].iteritems():
-<<<<<<< HEAD
-=======
                 if profile and isinstance(val, dict):
                     val['nova_profile'] = profile
->>>>>>> ea3f1adc
                 ret[__virtualname__][topkey].append({key: val})
     return ret
 
